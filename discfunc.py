--- conflicted
+++ resolved
@@ -175,11 +175,11 @@
 
 y=[]
 T=[]
-<<<<<<< HEAD
-for t in np.arange(0,1e8,250):
-=======
+#<<<<<<< HEAD
+#for t in np.arange(0,1e8,250):
+#=======
 for t in np.arange(0,1e8,5000):
->>>>>>> 576ef013
+#>>>>>>> 576ef013e9e748730cb95f1a3799c3c3de8e9c05
     #print 'time', t/10.0
     y.append(M_dot(R, t, M_0_start)[0])
     #y.append(sum(M_dot(R, t/10.0, M_0_start)))
